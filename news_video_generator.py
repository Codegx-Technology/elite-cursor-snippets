--- conflicted
+++ resolved
@@ -30,10 +30,6 @@
 load_dotenv()
 
 config = get_config()
-<<<<<<< HEAD
-HF_TOKEN = config.api_keys.huggingface
-=======
->>>>>>> a21aa7ca
 
 gpu_integration = ShujaaGPUIntegration()
 gpu_manager = HybridGPUManager()
@@ -433,12 +429,6 @@
             log_and_raise(e, "Error generating voiceover")
 
         captions = None
-<<<<<<< HEAD
-        try:
-            captions = await generate_captions_from_audio(voiceover_file, enhanced_router, dialect)
-        except Exception as e:
-            log_and_raise(e, "Error generating captions")
-=======
         if os.environ.get('SHUJAA_DISABLE_STT', '1') == '1':
             captions = ""
             logger.info("STT disabled via SHUJAA_DISABLE_STT. Skipping captions generation.")
@@ -447,7 +437,6 @@
                 captions = await generate_captions_from_audio(voiceover_file)
             except Exception as e:
                 log_and_raise(e, "Error generating captions")
->>>>>>> a21aa7ca
 
         music_file = get_background_music(config.video.music_dir)
         output_file = os.path.join(output_dir, "final_video.mp4")
