--- conflicted
+++ resolved
@@ -1,13 +1,3 @@
-<<<<<<< HEAD
-import { NextIntlClientProvider } from 'next-intl';
-import { getMessages } from 'next-intl/server';
-import { Inter } from "next/font/google";
-import "./globals.css";
-
-const inter = Inter({ subsets: ["latin"] });
-
-export default async function RootLayout({
-=======
 import type { Metadata } from "next";
 import { Inter } from "next/font/google";
 import "./globals.css";
@@ -19,6 +9,8 @@
 import ErrorNotification from "@/components/ErrorNotification"; // Re-added ErrorNotification
 import { ToastProvider } from "@/components/ui/use-toast"; // New import
 import ServiceWorkerRegistrar from "@/components/ServiceWorkerRegistrar";
+import { NextIntlClientProvider } from 'next-intl';
+import { getMessages } from 'next-intl/server';
 
 // [SNIPPET]: thinkwithai + kenyafirst + surgicalfix + refactorclean
 // [CONTEXT]: Root layout with Kenya-first design system and enterprise styling
@@ -97,22 +89,13 @@
   },
 };
 
-export default function RootLayout({
->>>>>>> f83b7071
+export default async function RootLayout({
   children,
 }: Readonly<{
   children: React.ReactNode;
 }>) {
-<<<<<<< HEAD
   const messages = await getMessages();
 
-  return (
-    <html lang="en" suppressHydrationWarning>
-      <body className={inter.className} suppressHydrationWarning={true}>
-        <NextIntlClientProvider messages={messages}>
-          {children}
-        </NextIntlClientProvider>
-=======
   return (
     <html lang="en" suppressHydrationWarning>
       <head>
@@ -130,19 +113,20 @@
         <link rel="dns-prefetch" href="//fonts.gstatic.com" />
       </head>
       <body className={`${inter.className} contrast-boost`} suppressHydrationWarning={true}>
-        <ToastProvider> {/* Wrap with ToastProvider */}
-          <ErrorProvider> {/* Wrap with ErrorProvider */}
-            <AuthProvider> {/* Wrap with AuthProvider */}
-              <PlanGuardProvider> {/* Wrap with PlanGuardProvider */}
-                <Layout>{children}</Layout>
+        <ToastProvider>
+          <ErrorProvider>
+            <AuthProvider>
+              <PlanGuardProvider>
+                <NextIntlClientProvider messages={messages}>
+                  {children}
+                </NextIntlClientProvider>
               </PlanGuardProvider>
             </AuthProvider>
             <ClientBoot />
-            <ErrorNotification /> 
+            <ErrorNotification />
           </ErrorProvider>
         </ToastProvider>
         <ServiceWorkerRegistrar />
->>>>>>> f83b7071
       </body>
     </html>
   );
